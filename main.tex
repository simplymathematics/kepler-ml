\documentclass[sn-mathphys-num]{sn-jnl}% Math and Physical Sciences Numbered Reference Style
% \usepackage{cite}
\usepackage{amsmath,amssymb,amsfonts}
\usepackage{graphicx}
\usepackage{textcomp}
\usepackage{xcolor}
\usepackage{multirow}
\usepackage{hyperref}
\usepackage{booktabs}
\usepackage{subcaption}
\usepackage{glossaries}
\newcommand{\cm}[1]{\textit{{\color{blue}#1}}}
\input{glossary}
\makeglossaries
%Version 3 October 2023
% See section 11 of the User Manual for version history
%
%%%%%%%%%%%%%%%%%%%%%%%%%%%%%%%%%%%%%%%%%%%%%%%%%%%%%%%%%%%%%%%%%%%%%%
%%                                                                 %%
%% Please do not use \input{...} to include other tex files.       %%
%% Submit your LaTeX manuscript as one .tex document.              %%
%%                                                                 %%
%% All additional figures and files should be attached             %%
%% separately and not embedded in the \TeX\ document itself.       %%
%%                                                                 %%
%%%%%%%%%%%%%%%%%%%%%%%%%%%%%%%%%%%%%%%%%%%%%%%%%%%%%%%%%%%%%%%%%%%%%

%%\documentclass[referee,sn-basic]{sn-jnl}% referee option is meant for double line spacing

%%=======================================================%%
%% to print line numbers in the margin use lineno option %%
%%=======================================================%%

%%\documentclass[lineno,sn-basic]{sn-jnl}% Basic Springer Nature Reference Style/Chemistry Reference Style

%%======================================================%%
%% to compile with pdflatex/xelatex use pdflatex option %%
%%======================================================%%

%%\documentclass[pdflatex,sn-basic]{sn-jnl}% Basic Springer Nature Reference Style/Chemistry Reference Style


%%Note: the following reference styles support Namedate and Numbered referencing. By default the style follows the most common style. To switch between the options you can add or remove Numbered in the optional parenthesis.
%%The option is available for: sn-basic.bst, sn-vancouver.bst, sn-chicago.bst%

%%\documentclass[sn-nature]{sn-jnl}% Style for submissions to Nature Portfolio journals
%%\documentclass[sn-basic]{sn-jnl}% Basic Springer Nature Reference Style/Chemistry Reference Style
%%\documentclass[sn-mathphys-ay]{sn-jnl}% Math and Physical Sciences Author Year Reference Style
%%\documentclass[sn-aps]{sn-jnl}% American Physical Society (APS) Reference Style
%%\documentclass[sn-vancouver,Numbered]{sn-jnl}% Vancouver Reference Style
%%\documentclass[sn-apa]{sn-jnl}% APA Reference Style
%%\documentclass[sn-chicago]{sn-jnl}% Chicago-based Humanities Reference Style

%%%% Standard Packages
%%<additional latex packages if required can be included here>

\usepackage{graphicx}%
\usepackage{multirow}%
\usepackage{mathrsfs}%
\usepackage[title]{appendix}%
\usepackage{xcolor}%
\usepackage{textcomp}%
\usepackage{manyfoot}%
\usepackage{booktabs}%
%%%%

%%%%%=============================================================================%%%%
%%%%  Remarks: This template is provided to aid authors with the preparation
%%%%  of original research articles intended for submission to journals published
%%%%  by Springer Nature. The guidance has been prepared in partnership with
%%%%  production teams to conform to Springer Nature technical requirements.
%%%%  Editorial and presentation requirements differ among journal portfolios and
%%%%  research disciplines. You may find sections in this template are irrelevant
%%%%  to your work and are empowered to omit any such section if allowed by the
%%%%  journal you intend to submit to. The submission guidelines and policies
%%%%  of the journal take precedence. A detailed User Manual is available in the
%%%%  template package for technical guidance.
%%%%%=============================================================================%%%%

%% as per the requirement new theorem styles can be included as shown below
\newtheorem{theorem}{Theorem}%  meant for continuous numbers
%%\newtheorem{theorem}{Theorem}[section]% meant for sectionwise numbers
%% optional argument [theorem] produces theorem numbering sequence instead of independent numbers for Proposition
%%\newtheorem{proposition}{Proposition}% to get separate numbers for theorem and proposition \textit{etc.}

\raggedbottom
%%\unnumbered% uncomment this for unnumbered level heads

\begin{document}

\title[Article Title]{A Cost-Aware Approach to Adversarial Robustness in Neural Networks}

%%=============================================================%%
%% GivenName	-> \fnm{Joergen W.}
%% Particle	-> \spfx{van der} -> surname prefix
%% FamilyName	-> \sur{Ploeg}
%% Suffix	-> \sfx{IV}
%% \author*[1,2]{\fnm{Joergen W.} \spfx{van der} \sur{Ploeg}
%%  \sfx{IV}}\email{iauthor@gmail.com}
%%=============================================================%%

\author*[1]{\fnm{Charles} \sur{Meyers}}\email{cmeyers@cs.umu.se}

\author[1]{\fnm{Mohammad} \sur{Reza Saleh Sedghpour}}\email{msaleh@cs.umu.se}

\author[1]{\fnm{Erik} \sur{Elmroth}}\email{tommy@cs.umu.se}

\author[1,2]{\fnm{Erik} \sur{Elmroth}}\email{elmroth@cs.umu.se}

\affil*[1]{\orgdiv{Department of Computing Science}, \orgname{Ume\aa University}, \orgaddress{\street{Universitetorget 4}, \city{Ume\aa}, \postcode{901 87}, \country{Sweden}}}

\affil[2]{\orgname{Elastisys AB},  \country{Sweden}}


% author names and affiliations
% use a multiple column layout for up to three different
% affiliations
% \author{\IEEEauthorblockN{1\textsuperscript{st} Charles Meyers}
% \IEEEauthorblockA{\textit{Dept. of Computing Science} \\
% \textit{Ume\aa University}\\
% Ume\aa, Sweden \\
% cmeyers@cs.umu.se}
% \and
% \IEEEauthorblockN{2\textsuperscript{nd} Mohammad Reza}
% \IEEEauthorblockA{\textit{Elastisys} \\
% % \textit{Ume\aa University}\\
% % Lund, Sweden \\
% mohammad.saleh@elastisys.com}
% \and
% \IEEEauthorblockN{3\textsuperscript{rd} Tommy Löfstedt}
% \IEEEauthorblockA{\textit{Dept. of Computing Science} \\
% \textit{Ume\aa University}\\
% Ume\aa, Sweden \\
% tommy@cs.umu.se}
% \and
% \IEEEauthorblockN{4\textsuperscript{th} Erik Elmroth}
% \IEEEauthorblockA{\textit{Dept. of Computing Science} \\
% \textit{Ume\aa University}\\
% Ume\aa, Sweden \\
% elmroth@cs.umu.se}
% }



\abstract{
Considering the growing prominence of production-level AI and the threat of adversarial attacks that can evade a model at run-time, evaluating the robustness of models to these evasion attacks is of critical importance.
Additionally, testing model changes likely means deploying the models to \textit{e.g.}, a car, a medical imaging device, or a drone to see how it affects performance, making un-tested changes a public problem that reduces development speed, increases cost of development, and makes it difficult (if not impossible) to parse cause from effect.
In this work, we used survival analysis as a cloud-native, time-efficient and precise method for predicting model performance in the presence of adversarial noise.
For neural networks in particular, the relationships between the learning rate, batch size, training time, convergence time, and deployment cost are highly complex, so researchers generally rely on benchmark datasets to assess the ability of a model to generalize beyond the training data. However, in practice, this means that each model configuration needs to be evaluated against real-world deployment samples which can be prohibitively expensive or time-consuming to collect --- especially when other parts of the software or hardware stack are developed in parallel. To address this, we propose using accelerated failure time models to measure the effect of hardware choice, batch size, number of epochs, and test-set accuracy by using adversarial attacks to induce failures on a reference model architecture before deploying the model to the real world. We evaluate several GPU types and use the Tree Parzen Estimator to maximize model robustness and minimize model run-time simultaneously. This provides a way to evaluate the model and optimise it in a single step, while simultaneously allowing us to model the effect of model parameters on training time, prediction time, and accuracy. Using this technique, we demonstrate that newer, more-powerful hardware does decrease the training time, but with a monetary and power cost that far outpaces the marginal gains in accuracy.
}

\keywords{artificial intelligence, machine learning, adversarial AI, optimisation, compliance}


\maketitle


\section{Introduction}
\subsection{Motivation}
% \begin{itemize}
%     % \item \textit{BIG} Data is the trend
%     % \item Costs are astronomical
%     \item Prevailing regulatory framework is clear about the robustness requirements, documented software changes, and explainable processes.
%     \item Other work relies on unreliable test/train split methodology
%     \item Which means that cars, medical equipment is tested in the wild
% \end{itemize}

Recently, \acrfull{ml} using deep neural networks has become a popular way to classify large amounts of data --- with applications ranging from medical imaging~\cite{ai_medical_imaging} to aviation~\cite{ai_aviation} and from security~\cite{ai_security,ai_luggage,ai_prison} to self-driving cars~\cite{ai_automotive}.
Statistical learning theory~\cite{vcdimension,shalev2014understanding} provides us no guarantees about the generalization performance of deep neural networks due to the massive number of tunable parameters.
To overcome this, neural networks need large amounts of data~\cite{desislavov2021compute,bailly2022effects} to train ever-larger model~\cite{desislavov2021compute}, which has yielded increasingly marginal gains on test-set accuracy~\cite{sun2017revisiting}.
It is also clear that reaching safety-critical standards using test-set accuracy would require an infeasibly large test set~\cite{meyers}.
Therefore, we propose using \acrfull{aft} models to simulate edge-cases and verify models using a small number of samples.
Modern neural networks are massive --- they have have grown to be one of the largest consumers of data-center power, especially with the rise of generative AI~\cite{msft_water}.
For image systems, AlexNet~\cite{alom2018history} is now considered small with \textit{only} 60 million parameters.
ResNet152 has even more parameters at 116 million~\cite{resnet}.
However, modern architectures have lead to an explosion in model size with the recent Mamba model boasting a massive 8 \textit{billion} tunable parameters~\cite{mamba}. At these scales, we have no statistical guarantees about the performance of these models and test-set validation would require many, many billions of samples for each and every model change.
Furthermore, even if we ignore the immense cost of training modern neural networks, the required number of test samples creates serious questions about the efficacy of the typical train/test split methodology for assessing model generalization~\cite{meyers} since regulatory standards around safety-critical software applications~\cite{IEC61508,iso26262,aviation_software,safetyframework} clearly define the maximum failure rate to be in the range $[10^{-12}, 10^{-15}]$ depending on the number of lives at risk.
Furthermore, ensuring the robustness of ML models against adversarial noise has become a critical concern since inducing a failure at run-time has consistently shown to be trivial~\cite{adversarialpatch,carlini_towards_2017,croce_reliable_2020,hopskipjump,chakraborty2018adversarial,art2018}. Collecting, labelling, and testing a new set of data for every software change --- as required by law in most of the world~\cite{IEC61508,iso26262,aviation_software,safetyframework} --- would be prohibitively expensive for these large models.
Therefore, a new evaluation methodology is required.
We propose to use survival analysis as a methodological framework to model the failure conditions of a machine learning (ML) model. Instead of having a test set large enough to cover all of the failure cases, we generate adversarial samples crafted specifically to make the model fail and then use survival analysis to predict these failures in general.
In this work, we used accelerated failure-time methods to predict model performance as a function of various model parameters. The methodology outlined in Section~\ref{aft} allows the model-builder to minimize the training cost, optimise for adversarial robustness, estimate the effects of covariates on model performance during routine training procedures. Then, one can perform a cost analysis (Section~\ref{cost}). We then demonstrate the efficacy of this methodology in Section~\ref{results} by examining the role of hardware on model performance, the particulars of which are outlined in Section~\ref{experiments}.


\subsection{Contributions}
To tackle the problems of minimizing deployment cost while maximizing the model performance on both the test set and in the presence of adversarial noise we present a scalable and effective methodology (see  Figure~\ref{fig:experiments}) and software framework (see Figure~\ref{fig:architecture}) for the training (see Section~\ref{aft}) and evaluation (see Section~\ref{cost}) of ML models that:
\begin{itemize}
    \item Optimises for benign and adversarial accuracy simultaneously,
    % \item Extends survival analysis to the realm of neural networks,
    \item Demonstrates a scalable and effective method to train a model while simultaneously estimating the effect of various hyperparameters, and
    \item Measures the power and monetary cost of deploying a model across different hardware architectures to model the trade-offs between deployment hardware and robustness.
    \item \cm{Demonstrates that, even when we control for the slower clock speed of ``inference only hardware'' compared to hardware marketed for training, that models trained using the ``inference only'' devices are more robust for image classification tasks than models built on hardware designed for training.}
\end{itemize}

Section~\ref{background} defines the terminology used throughout the paper. Section~\ref{aft} outlines the training and evaluation methodology presented in this paper.  Section ~\ref{cost} discusses the resulting cost analysis framework, arising from the methodology in the previous section. Section~\ref{experiments} outlines the software components and specific experiments that were conducted, while Section~\ref{results} contains the results and discussions of those experiments. Section~\ref{considerations} and Section~\ref{conclusion} reveal the caveats and the conclusions respectively.


\section{Background}
\label{background}



In this paper, we evaluate a comprehensive methodology for evaluating model robustness during training time and model the asymptotic effect of the various parameters in the hyper-parameter search space. For the sake of the reader, we provide a section for definitions and requisite background information below.


% Our experiments and analysis provide valuable insights into the trade-offs and considerations when deploying ML models under varying computational and adversarial constraints.
\subsection{Cloud Architectures}


ML pipelines play a crucial role in the development and deployment of robust and accurate models. However, managing complex pipelines across diverse \acrfull{cpu} and \acrfull{gpu}  architectures, ensuring robustness against adversarial attacks, and understanding the relationship between computational cost, model loss, and prediction accuracy remain ongoing challenges.
One popular solution is using a network of interconnected services~\cite{panchal2024reusable,hasselbring2017microservice,zhou2022online,singh2023load} where a \textit{service} is the smallest component of a ``cloud-native'' software stack. In the context of ML, that might be some software component meant for training, inference, pre-processing, sampling, or any other arbitrarily small part of the data pipeline.
A service \textit{mesh} typically consists of a set of interconnected components or proxies deployed alongside the services within the system.  These components facilitate various capabilities and functionalities essential for managing the communication between services. Kubernetes has become one of the largest open source projects on the code-sharing website Github~\cite{k8s-size} and provides a framework for managing, monitoring, and networking a self-scaling set of tools across arbitrary software and hardware architectures using a service mesh. For ML applications, these services are often divided into ``training'' and ``inference'' configurations that often have distinct hardware and software configurations~\cite{wang2019benchmarking}. In this work, we leveraged Kubernetes~\cite{k8s} to manage a multi-stage ML pipeline (see Figure~\ref{fig:experiments}) and measure the power and cost of training and evaluating the pipeline (see Figure~\ref{fig:architecture}) across a variety of different hardware architectures (see Table~\ref{tab:hardware}).


\subsection{ML Pipelines}
\label{ml_pipelines}
ML pipelines are often long-running and complex software tool-chains with many tunable hyperparameters. Managing, tracking, and controlling for various parameters is non trivial, but many management tools are available~\cite{dvc,hydra,k8s}. In general, a dataset is split into \textit{training} and \textit{test} sets. The test set is then used to determine the best configuration of a given model architecture on a given hardware architecture with the expectation that it will generalize both on the withheld test set and on new data generated and submitted by users. \cm{Since different hardware devices have differing amounts of ~\acrfull{vram}, the resulting models will have differing optimal configurations if both robustness and training cost are considered.} To verify the training process, the test set is validated against the \textit{inference} configuration of a model which may run on different hardware than the \textit{training} configuration to reduce cost, latency, or power consumption. Likewise, Nvidia offers hardware that is marketed as either for training (\textit{e.g.}, v100 and p100) or only for inference (\textit{e.g.}, l4).


\subsection{Classifiers}

We consider ML classifiers, $K(x; \theta)$ with model parameters, $\theta$. The true labels are denoted by $y$, and the model predictions by $\hat{y} = K(x; \theta)$ where $x$ is a mini-batch of size $N$ of data samples. The loss function, the measure of discrepancy between the true label and the predicted label, is denoted by $L(y, \hat{y})$.
Because of the complexity of modern \acrshort{ml} models, researchers rely on numerical optimisation, and one popular choice of optimisation algorithm is \textit{stochastic gradient descent}, which updates the model parameters by taking a step in the negative gradient direction, where the gradient is computed using a subset (a mini-batch) of the training samples instead of all training samples.
% selects the next $N$ samples from the training set before adjusting the model parameters, $\theta$, in the direction that decreases the loss.
% This is in the direction of the negative gradient of the loss, $-\nabla L(y, K(x, \theta))$.
This procedure is repeated for some number of \textit{epochs} (iterations through the entire training set). Every iteration takes a step,
\begin{equation}
    \theta^{(i+1)} = \theta^{(i)} - \eta \nabla_{\theta^{(i)}} L(y, K(x, \theta^{(i)}))
    \label{eq:sgd}
\end{equation}
where the gradient is approximated using $b$ samples per mini-batch and $\eta$ is the \textit{learning rate} (or step size) that is tuned to the particular model and data.


\subsection{Learning Rate Selection}
\label{learning_rate}

Choosing a good learning rate is critical for model performance --- greatly effecting both the accuracy and the training cost. A small learning rate will more accurately approximate the class boundaries~\cite{cao2019generalization}, but will converge slower, all other things being equal. Of course `small` is arbitrarily defined, but the scale of the optimal learning rate will vary with \textit{e.g.}, the mini-batch size, number of epochs, dimensionality of the input data, \textit{etc.}~\cite{granziol2022learning}. GPUs with larger amounts of VRAM are able to hold more data in memory at a time, increasing the effective mini-batch size, and reducing the number of model-tuning steps per epoch. A ``good'' learning rate will allow a model to converge quickly~\cite{smith2019super,granziol2022learning} and the ideal mini-batch size will be determined by the memory bandwidth of the GPU and the size of the model and the size and dimensionality of the data. However, since cloud infrastructure is virtualized and shared with other users, the available bandwidth will not necessarily match the peak available bandwidth specified by the manufacturer~\cite{sajid2013cloud}, so researchers must evaluate this \textit{in situ}. Furthermore, since hardware is typically billed by the hour on public clouds, optimising the training and inference times allows a model-builder to minimize the cost of deployment. ~\cm{To optimize for training time as well as robustness (both $\lambda_{ben}$ and $\lambda_{adv}$), the \acrshort{tpe} optimization was used (see:~Section~\ref{optimisation}). However, it is first necessary to define robustness.}


\subsection{Adversarial Attacks}
\label{attacks}
In the context of ML, an adversarial attack refers to deliberate and malicious attempts to manipulate or exploit ML models. Adversarial attacks are designed to deceive or change the model's behavior by introducing carefully crafted input data that can cause the model to make incorrect predictions or otherwise produce undesired outputs. That is, a successful attack is one in which the model outputs on the original, unperturbed data, $\hat{y}$, are not the same as the model outputs on perturbed data, $\hat{y_a}$. That is \textit{adversarial success} or \textit{accelerated failure} is one in which
\begin{equation}
    \hat{y} \neq \hat{y}_a = K(x + \varepsilon; \theta ) ,
\label{eq:adv_success}
\end{equation}
where $\varepsilon$ is a noise distance bounded by $0 < \varepsilon \leq \varepsilon^*$
Additionally, one can measure the accuracy of the model when tasked with these adversarial samples, giving us a metric called \textit{adversarial accuracy} which is Eq.~\ref{eq:acc} calculated on the perturbed samples.
The goal of an adversarial attack is often to exploit vulnerabilities in the model's decision-making process or to probe its weaknesses.
These attacks can occur during various stages of the ML pipeline, including during training~\cite{biggio_poisoning_2013,saha2020hidden}, inference~\cite{chakraborty_adversarial_2018,orekondy2019knockoff}, or deployment~\cite{chakraborty_adversarial_2018,choquette2021label,li2021membership,carlini_towards_2017,adversarialpatch,pixelattack,hopskipjump}.
One of many possible attacks is designed to induce failures as quickly as possible, and is  conveniently called the \textit{fast gradient method}~\cite{fgm}. It works by applying noise to a set of samples, $x$, to generate adversarial examples, $x_a$, such that,
\begin{equation}
x_a = x + \eta \cdot \mathrm{sign}(\nabla_x L(y, K(x, \theta))).
\label{eq:fgm}
\end{equation}
In essence, this is process seeks to increase the loss by changing the input data, in contrast to model training which seeks to minimize the loss by changing the model parameters.


\subsection{Adversarial Analysis}

In the case of safety- or security-critical domains, considering the worst-case scenario is routine~\cite{sajid2013cloud}. Whether in the context of automotive safety~\cite{ai_automotive}, crytographic systems~\cite{leurent2020sha,kamal2017study}, or healthcare malpractice~\cite{ai_medical_imaging}, a component, algorithm, or system is considered broken if the \textit{failure rate} exceeds a certain amount, depending the risk to human life~\cite{IEC61508}. An order of magnitude more automotive accidents, security breaches, or deaths due to negligence would be unacceptable and, as such, these standards are non-negotiable. However, this would mean testing many millions of samples for every model change that has the potential to injure a human, with orders of magnitude more stringent requirement in the case of potentially fatal systems. This is just not computationally feasible. Instead, researchers can use adversarial failure analysis~\cite{carlini_towards_2017,biggio_evasion_2013,meyers} to improve the precision of our estimates while only using a small set of test-data.





\section{Survival Analysis for Robustness Verification during Training}
\label{aft}

We propose a methodology for model training and verification using accelerated failure-time (AFT) models, drawn from the field of \textit{survival analysis}, with a focus on cost-efficient evaluation methods.
AFT models are statistical models used to analyze multivariate effects on the observed failure rate to predict the time-to-failure across a wide variety of circumstances~\cite{aft_models,kleinbaum1996survival}. In medical science, these models are used to make claims like ``smokers are twice as likely to die from lung cancer'' or used to set the operating limits of manufactured components. This methodology can be used to map the relationship between various model tuning parameters and their effect on model performance.
<<<<<<< HEAD
The next section outlines the methodology for modelling the effect of model hyper-parameters during routine training procedures. We precisely outline the methodology for using survival analysis during the training of machine learning methods.
% First, we present the proposed procedure in Algorithm~\ref{fig:alg} and a visual diagram of it in Figure~\ref{fig:experiments}. Then, in the sections below, we define accuracy (Section~\ref{acc}) and failure rate (Section~\ref{failure_rate}) in the context of survival analysis to make the concept of survival time clear (Section~\ref{survival_time}). We then discuss the importance of the ``acceleration assumption'' (Section~\ref{accelerated}), the optimisation algorithm (Section~\ref{optimisation}), and the advantages of this approach (Section~\ref{advantages}).
=======
The next section outlines the methodology for modelling the effect of model hyper-parameters during routine training procedures. We precisely outline the methodology for using survival analysis during the training of \acrshort{ml} methods. 
% First, we present the proposed procedure in Algorithm~\ref{fig:alg} and a visual diagram of it in Figure~\ref{fig:experiments}. Then, in the sections below, we define accuracy (Section~\ref{acc}) and failure rate (Section~\ref{failure_rate}) in the context of survival analysis to make the concept of survival time clear (Section~\ref{survival_time}). We then discuss the importance of the ``acceleration assumption" (Section~\ref{accelerated}), the optimisation algorithm (Section~\ref{optimisation}), and the advantages of this approach (Section~\ref{advantages}).
>>>>>>> 58d61b4d


% \begin{algorithm}[h!]
%     \caption{Survival Analysis for ML}
%     \label{fig:alg}
% \begin{algorithmic}
%     \Require Samples $x$ of size $N$, model parameters $\theta$, loss function $L(y, \hat{y})$, classifier $K(x; \theta)$, and the number of trials, $n$, where the subscripts $t,i,a$ refer to the respective value for either the train, test, and/or attack sets, \textit{e.g.}, $N_t$ is size of the training set.
%     \State Initialize classifier $K(x, \theta)$, training/inference/attack generation time arrays $T_t/T_i/T_a$, benign/adversarial accuracy arrays, $\lambda_{ben}/ \lambda_{adv}$
%     \State $i = 0$
%     \While{ $i < n$}
%     \State \textbf{Initialize:} Random State, $R$ and split the classification data into the training set $x_t$ and the inference set $x_i$.
%     \State \textbf{Optimise $L(y, \hat{y})$:} over $x_t, \theta$ according to some method (e.g Eq.~\ref{eq:sgd}) with a given batch size, $b$, and number of epochs, $m$.
%     \State  $T_t[i] \gets$ Training Time.
%     \State  $ \hat{y_i} = K(x_i, \theta) $.
%     \State  $ T_i[i] \gets $  Inference Time.
%     \State  $\lambda_{ben}[i] \gets $  Benign Accuracy (Eq.~\ref{eq:acc}).
%     \State find $x_a$ with Eq.~\ref{eq:fgm}.
%     \State  $T_a[i] \gets$ attack generation time.
%     \State  $ \hat{y}_a = K(x_a, \theta) $.
%     \State  $\lambda_{adv}[i] \gets $  Adversarial Accuracy (Eq.~\ref{eq:acc})
%     \EndWhile
%     \State $S_{\theta}(T_a) \approx \phi N_a \cdot \lambda_{adv}$ with $\lambda_{ben}$, $T_t$, $T_i$, $m$, $b$, $R$ \\
%     % used as covariates to some acceleration factor, $\phi$ and  $N_a$ is the attack size array.
%     \Return $S_{\theta}$
% \end{algorithmic}
% \end{algorithm}





\subsection{Accuracy}
\label{acc}

Accuracy measures the vulnerability or susceptibility of the model to failures. A larger accurate indicates a higher rate of true classifications, signifying a weaker model in terms of \textit{robustness} against (noise-induced) failures. Throughout, we use the terminology \textit{benign} accuracy to refer to the performance on the test set using unperturbed data and \textit{adversarial} to refer to the performance in the presence of additive noise that is intended to confuse the model. The subscripts \textit{ben} and \textit{adv} are used respectively. The accuracy, $\lambda$, is defined as
\begin{equation}
    \lambda:= \mathrm{Accuracy} := 1 - \frac{\mathrm{False~Classifications}}{\mathrm{Total~Classifciations}},
    \label{eq:acc}
\end{equation}
which is generally assumed to indicate the rate of successes in real-world data sampled from the same distribution as the training data~\cite{tan2021critical}. However, the normal test/train split methodology consistently overestimates the model's performance in the presence of adversarial noise~\cite{croce_reliable_2020}.
In addition, it ignores the run-time cost of a given architectural decision, caring only about accuracy on benchmark data~\cite{desislavov2021compute,bailly2022effects}. Additionally, it has been shown that it is trivial to generate adversarial counter examples that reveal the test/train split methodology to be optimistic at best~\cite{carlini_towards_2017,adversarialpatch,pixelattack,hopskipjump,biggio_poisoning_2013,chakraborty_adversarial_2018,dohmatob_generalized_2019,meyers}.

\subsection{Failure Rate}
\label{failure_rate}

The failure rate refers to the percentage or proportion of examples that cause the targeted ML model to misclassify or produce incorrect outputs~\cite{meyers}. To encompass the cost of a particular model or attack, the proposed methodology considers failures to be a function over some time interval (\textit{e.g.}, training time, inference time, attack generation time, \textit{etc.}) and some covariates, $\theta$, so that the failure rate is the average time until a failure in a time interval around time, $t$, such that:
\[
    h_{\theta}(t) :=  \frac{p(\textrm{False~Classification} \mid \theta)}{\Delta t} t,
\]
where $p(\textrm{False~Classification} \mid \theta)$ is the probability of a false classification given a particular set of hyper-parameters, $\theta$, $\Delta t$ is a time interval, and $t$ is a point in time.  Note that  $1 - \lambda$  is an estimate of this value when $\Delta t = t$ and converges to this value as the number of samples, $N \rightarrow \infty$. By modelling accuracy as a function of time, one can then compare the probability of failure to the cost, which is also measured in time, allowing one to make deployment decisions based on the risk analysis standards outlined in IEC61508~\cite{IEC61508}. This then allows us to make claims like ``increasing training time by X\% will yield survival time gains of Y\%''~\cite{meyers_aft}.




\begin{figure*}
    \centering
    \includegraphics[width=\textwidth]{plots/experiment.pdf}
    \caption{For each dataset and hardware combination, a random state parameter was chosen at random to decide the test and train sets. Next, model parameters and attack parameters are chosen at random. After 128 random trials, the TPE algorithm attempts to maximize benign and adversarial accuracy while minimizing training time by tuning the model parameters. The random seed for the data split and the attack parameters are sampled independently from this optimization, which is why they are colored differently. The model tuning (blue-box) is discussed in Section~\ref{optimisation}. After the trials are completed, several AFT models are fit (see Section~\ref{survival_time}) and compared (see Section~\ref{best-fit}) using the process depicted in the purple box. Finally we conduct the cost analysis outlined in Section~\ref{cost} (green box).}
    \label{fig:experiments}
\end{figure*}



\subsection{Optimisation}
\label{optimisation}

ML models are typically trained by examining the effect of the entire hyper-parameter space on the resulting accuracy. However, the number of hyper-parameter combinations are often infinite or at least exponential in the number of hyper-parameters,
making it infeasible to exhaustively evaluate the entire hyper-parameter search space. Additionally, the goals of test-set accuracy and adversarial accuracy are often at odds~\cite{carlini_towards_2017} --- with several researchers noting an inverse relationship between model accuracy and model robustness~\cite{carlini_towards_2017,meyers,dohmatob_generalized_2019}. Therefore, a proper search would keep this dual-objective in mind.
\cm{
In addition, we attempt to minimize the training time for each piece of hardware since optimal batch size and, therefore, learning rate will be determined by the \acrshort{vram}, the size bit depth of the data as well as the size and bit depth of the model.
To maximise adversarial and benign accuracy simultaneously while minimizing training time, we propose the use of the \acrfull{tpe} because it has been shown to converge  over tens or hundreds of trials rather the the 1000s of trials typical of other multi-objective optimisation algorithms like CMAES or NSGA-II~\cite{ozaki2020multiobjective,optuna,tpe_params}.
In addition, we seek to minimize the training time in order to maximize the number of hyper-parameters that can be examined on a fixed budget. Further discussion of the cost analysis can be found in Section~\ref{cost}.
}




\subsection{AFT Models}
\label{survival_time}

<<<<<<< HEAD
AFT models are widely used in industrial, medical, or risk-mitigation contexts~\cite{kleinbaum1996survival,aft_models} to model the effect of covariates on a model's expected time-to-failure (also called survival time).
For industrial components, this often means testing the component under a variety  of extreme circumstances to induce failures prematurely.
For medical applications, this is used to model the effect of demographic characteristics or the efficacy of certain treatments on a given disease.
For machine learning, this means inducing failures during training to measure generalization performance.
=======
AFT models are widely used in industrial, medical, or risk-mitigation contexts~\cite{kleinbaum1996survival, aft_models} to model the effect of covariates on a model's expected time-to-failure (also called survival time. For industrial components, this often means testing the component under a variety  of extreme circumstances to induce failures prematurely. For medical applications, this is used to model the effect of demographic characteristics or the efficacy of certain treatments on a given disease. For \acrshort{ml}, this means inducing failures during training to measure generalization performance.
>>>>>>> 58d61b4d

The point of this is to model the \textit{survival time}, $S_{\theta}(t)$, as a function of the time, $t$,  and some set of model parameters, $\theta$ such that,
\[
    S_{\theta}(t) = p(T>t  \mid \theta) = \exp\left(-\int_0^t h_{\theta}(u) \, du\right)
\]
where $p(T>t)$ is the probability that a model has not failed by time $t$ (``survives'' beyond time $t$). The expected survival time is
<<<<<<< HEAD
\begin{equation}
	\mathbb{E}_{S_\theta}[T] = \int_0^{t^*}  S_\theta(u) \,du,
    \label{eq:expectation}
\end{equation}

where $t^*$ is the latest time observed in the survival data. However, modelling $S_{\theta}(t)$ requires a choice in modelling function for $S_{\theta}$. The Log-Logistic, Log-Normal, and Weibull functions are widely used alternatives~\cite{kleinbaum1996survival,meyers_aft}. For each trial, one can measure the attack generation time to define the time interval and the accuracy to estimate the number of failures and successes in that time interval.
=======
\begin{equation}    
	\mathbb{E}_{S_\theta}[T] = \int_0^{t^*} S_\theta(u) \,du,
    \label{eq:expectation}
\end{equation}
where $t^*$ is the latest time observed in the survival data. However, modelling $S_{\theta}(t)$ requires a choice in modelling function for $S_{\theta}$. The Log-Logistic, Log-Normal, and Weibull functions are widely used alternatives~\cite{kleinbaum1996survival,meyers_aft}. For each trial, one can measure the attack generation time to define the time interval and the accuracy to estimate the number of failures and successes in that time interval. 
>>>>>>> 58d61b4d

\subsubsection{Survival Time}
\label{accelerated}
\cm{
By using adversarial samples (see Equation~\ref{eq:adv_success}), failures can be induced. The likelihood of that failure is dependent on the amount of adversarial noise, $\varepsilon$, since adversarial noise is known to \textit{induce} failures.
That is, the rate of adversarial success (Equation~\ref{eq:adv_success}), will increase as $\varepsilon$ increases.
In terms of AFT models, this can be expressed as the expected lifetime of an adversarial sample when treating $\varepsilon$ as a covariate.
In the language of accelerated failure time models, this can be expressed in terms of the accelerated failure time assumption~\cite{kleinbaum1996survival}
}
\begin{equation} \label{assumption}
    S_\theta(t) = S_0 \left( \frac{t}{\phi_\theta(x)} \right),
\end{equation}
\cm{
where $\phi_\theta$ is the acceleration factor, described by the joint effect of the covariates, such that
}
<<<<<<< HEAD
\[
    \phi_{\theta}(x) = \exp{ \left( \theta_0 x_0 + \theta_1 x_1 + \cdots + \theta_n x_i \right) },
\]
\cm{
and where $x_0 \cdots x_n$ are covariates and $\theta_0, \ldots, \theta_n$ describe the fitted parameters  $\varepsilon$ is used as one of the covariates. That is, when the adversarial noise increases, it will shorten the expected survival time of a sample proportionally.
=======
$$
    \phi_{\theta}(x) = \exp{ \left( \theta_{0} x_{0} + \theta_{1} x_{1} + \cdots + \theta_{n} x_{n} \right) },
$$
\cm{
and where $x=(x_0, \ldots, x_n)$ is a vector of covariates and $\theta=(\theta_0, \ldots, \theta_n)$ describe the fitted parameters, and  $\varepsilon$ is used as one of the covariates. That is, when the adversarial noise level changes, it will alter the expected survival time of a sample proportionally.
>>>>>>> 58d61b4d
}
This assumption means we can evaluate the generalization performance using a small number of adversarial samples with our precision coming from careful time measurements rather than massive test sets~\cite{kleinbaum1996survival,meyers_aft}.
\cm{
However, in order to find the the correct distribution, one must measure the goodness-of-fit and conduct a survival probability calibration.
}




\subsection{Choosing the best AFT Model}
\label{best-fit}
To choose a best-fit from the possible AFT functions, one should prepare the collected metrics and scores and then compare them using \textit{e.g.}, Akaike Information Criterion (\acrshort{aic}), Bayesian Information Criteria (\acrshort{bic}), or Concordance, as per the best-practices for this methodology~\cite{aft_models,kleinbaum1996survival}.
For \acrshort{aic} and \acrshort{bic}, that means choosing the smallest value. Concordance, however, is a number between $0$ and $1$ that quantifies the degree to which the survival time is explained by the model, where a $1$ reflects a perfect explanation~\cite{kleinbaum1996survival} and 0.5 reflects random chance. By evaluating $\mathbb{E}_{S_\theta}[T]$ under extreme perturbations, one can test the model and minimize the number of evaluated samples~\cite{aft_models,kleinbaum1996survival} rather than relying on the $> 10^{12}$ samples as required by IEC61508~\cite{IEC61508}.
\cm{
While the aforementioned metrics measure goodness-of-fit, one should conduct a \textit{survival probability calibration}, where one fits the AFT model to the data and compares it to a cubic-spline that is meant to capture the un-modelled relationship between failures and time~\cite{ici}. These plots can be used to visually inspect the goodness-of-fit of various models, as in Figure~\ref{fig:qq}.
}
The integrated calibration index (\acrshort{ici}) as well as the error at the 50th percentile \acrshort{e50}~\cite{ici} can then be calculated.
These are the mean absolute difference between observed and predicted probabilities and the median absolute difference between observed and predicted probabilities, respectively~\cite{ici}.
\cm{Additionally, the data were split into a training set that was used to fit the model (80\%) and an unseen test set (20\%) and the concordance, ICI, and E50 were measured for both.}






\section{Cost Analysis}
\label{cost}

<<<<<<< HEAD
In addition to the survival analysis, we can use an estimate of survival time to conduct a cost analysis as dictated by IEC61508~\cite{IEC61508} which allows us to quantify the marginal risk. To quantify this marginal risk, one must measure the benign and adversarial accuracies (see Eqs.~\ref{eq:adv_success}~and~~\ref{eq:acc}), the model training time ($t_{t}$), the model inference time or latency ($t_{i}$), the attack generation time ($t_{a}$), the cost per hour for a particular hardware ($C$), as well as the power consumption ($P$) of each tested model and attack.
=======
In addition to the survival analysis, we can use an estimate of survival time to conduct a cost analysis as dictated by IEC61508~\cite{IEC61508} which allows us to quantify the marginal risk. To quantify this marginal risk, one must measure the benign and adversarial accuracies (see Equations~\ref{eq:adv_success}~and~\ref{eq:acc}), the model training time, $t_{t}$, the model inference time or latency, $t_{i}$, the attack generation time, $t_{a}$, the cost per hour for a particular hardware, $C$, as well as the power consumption, $P$, of each tested model and attack.
>>>>>>> 58d61b4d


\subsection{Accuracy}

In order to estimate the number of failures in a given time period, we measured both the benign accuracy and the adversarial accuracy, which reflect the normal test-set accuracy and the test-set accuracy in the presence of additive noise in the direction that maximizes loss. Under the AFT framework above, we can use the adversarial accuracy as a measure of the survival time across a specified time period as outlined in Figure~\ref{fig:experiments}.


\subsection{Training Time}

The training time, $T_t$, is the time it takes to evaluate $n$ samples when $t_t$ is the training time per sample. It is defined as
<<<<<<< HEAD
\[
    T_t := t_t \cdot n  \cdot m,
\]
where $m$ is the number of epochs.
=======
$$
    T_t := t_t \cdot n.
$$
>>>>>>> 58d61b4d


\subsection{Latency}

Latency is the time it takes to respond to a query. We assume that latency per sample is
\[
    T_i := t_i \cdot n,
\]
which will be driven by the memory bandwidth (measured in bits/second) of a given \acrshort{cpu} or \acrshort{gpu} and the size~\cite{vgg} and complexity~\cite{resnet} of a given neural network architecture.


\subsection{Attack Generation Time}
A successful attack is one that induces failure in a model. That is, the expected survival time, $\mathbb{E}_{S_\theta}[T]$, can be thought of as the average time it takes for an attacker to induce a change in the model output. Assuming a uniform distribution, $T_a$, for $n$ samples, $i$ iterations, and attack time per sample, $t_a$, as
\begin{equation}
    T_a := t_a \cdot n.
    \label{eq:attack_time}
\end{equation}
<<<<<<< HEAD
In the interest of time, our chosen attack, FGM, uses only a single iteration $i =1$~\cite{fgm}.
=======

>>>>>>> 58d61b4d
\cm{
In reality, the attack time will not be drawn from a uniform distribution and prior research~\cite{meyers_aft} has shown that by treating model and attack parameters as covariates, one can model the survival time accurately by using and AFT model, such that:
}
\begin{equation}
	t_{a}' \approx \mathbb{E}_{S_\theta}[T] =  \int_{0}^{t^*} S_{\theta}(t) dt.
    \label{eq:aft_time}
\end{equation}



\subsection{Cost}

<<<<<<< HEAD
Furthermore, we approach the cost of deployment at two scales. Firstly, we consider the cloud-rental scale, where a small-business might test and deploy a model using \textit{e.g.}, the Google Cloud Platform\footnote{\href{https://cloud.google.com}{https://cloud.google.com}} (GCP) compute costs as a measure of total cost. However, at a certain scale or with certain applications, it is  more appropriate to talk about cost in terms of power (\textit{e.g.}, to deploy a self-driving car with a useful operating range). Finally, we define best-case and worst-case success metrics that provide an efficient way to minimize the latency, cost of deployment, and
=======
Furthermore, we approach the cost of deployment at two scales. Firstly, we consider the cloud-rental scale, where a small-business might test and deploy a model using \textit{e.g.}, the Google Cloud Platform (GCP) compute costs as a measure of total cost. However, at a certain scale or with certain applications, it is  more appropriate to talk about cost in terms of power (\textit{e.g.}, to deploy a self-driving car with a useful operating range). Finally, we define metrics that provide an efficient way to minimize the latency, cost of deployment, and 
>>>>>>> 58d61b4d
maximize the generalized performance of a model. We define the training cost as
\[
    C_t = C_h \cdot T_t,
\]
the cost of model inference time as,
\[
    C_i = C_h \cdot T_i,
\]
and the cost of an attack as,
<<<<<<< HEAD
\[
    C_a = C_h \cdot T_a.
\]
=======
$$
    C_a = C_h \cdot T_a,
$$
>>>>>>> 58d61b4d
where $C_h$ is the cost per unit time for the hardware, $T_t$ is the training time, $T_i$ is the inference time, and $T_a$ is the attack generation time, as defined above.

\subsection{TRASH Score}
\cm{
With an estimate of the expected survival time in hand,  quantify the cost-normalized failure rate, or the ratio of training time to attack time. Assuming that the cost scales linearly -- as discussed above-- the model builder's cost is proportional to the training time ($C_t \propto t_{t}$), and the attacker's cost is proportional to the attack time, which is approximately the expected survival time ($C_{a} \propto t_{a}' \approx \mathbb{E}_{S\theta}[T]$). Using the definition of $\varepsilon$ from Equation~\ref{eq:adv_success} and definition of $t_a'$ from Equation~\ref{eq:aft_time}, we can express the cost of failure in adversarial terms as follows:
}
\begin{equation}
	\textrm{TRASH}=\frac{t_t}{\mathbb{E}_{\theta}[T]} = \frac{t_t}{t_a'}.
	\label{eq:cost}
\end{equation}

\subsubsection{Power}

The power consumption for a particular piece of hardware, $P_h$, measured in Watts (Joules per second), can be thought of similarly such that the total power consumption of model training is
\[
    P_t = P_h \cdot T_t,
    \label{eq:power_training}
\]
the power consumption during model inference is
\[
    P_i = P_h \cdot T_i,
    \label{eq:power_inference}
\]
and the power consumption during attack generation is
\[
    P_a = P_h \cdot T_a,
    \label{eq:power_attack}
\]
where $P_h$ is the cost per unit time for the hardware, $T_t$ is the training time, $T_i$ is the inference time, and $T_a$ is the attack generation time, as defined above.




\section{Experiments}
\label{experiments}

This section outlines specific implementation details for the evaluation of the survival analysis methodology outlined in Section~\ref{aft} and the cost analysis methodology outlined in Sec~\ref{cost}.


\begin{figure*}
    \centering
    \includegraphics[width=.9\textwidth]{plots/architecture.pdf}
    \caption{\cm{For our experiments we used four node pools from Google Cloud Platform, each has a particular responsibility. The first node pool includes 3 different nodes responsible for hosting monitoring services such as Prometheus and Grafana.  The other node pools each had one node with a specific GPU.  The KEPLER exporter is then deployed on each node as DaemonSet to monitor the resource usage.  All the storage requirements during the experimentation such as storage for experiments and monitoring data were then stored on storage provided by persistent volume claim (PVC). A PVC is a request for storage by user in Kubernetes which is then connected to the object storage. The blue experiment, blue-green object storage, green analysis component, and purple AFT component correspond to the same colors in Figure~\ref{fig:experiments}.}}
    \label{fig:architecture}
\end{figure*}



\subsection{Cloud Platform and Hardware}
To conduct the experiments and have access to different types of hardware, we utilized \acrshort{gcp}. Six virtual machines running container optimised operating system provided by GCP constituted the test-bed. Using Google Kubernetes Engine 1.27.3 and Containerd 1.7.0, a cluster consisting of six worker nodes was created. Three worker nodes were responsible for running the monitoring platforms-- Prometheus 2.47.2 and Grafana 10.2.0. These nodes were of the ``e2-medium'' instance type provided by GCP. In total, three GPU architectures were used--the Nvidia P100, V100, and L4. For P100 and V100 GPUs, the ``n1-standard-2'' type was used for the nodes and for L4 GPUs the ``g2-standard-4'' was used.

To assess the energy consumption of the experiments, \Gls{kepler} deployed on a was used to measure the power consumption of each experiment~\cite{amaral2023kepler}. This approach enables gathering energy consumption data on granular levels as it runs in Kubernetes cluster and capable of collecting energy consumption of Kubernetes components. In essence, KEPLER uses extended Berkeley Packet Filter to probe energy-related system stats and exports them as Prometheus metrics. This filter can be described as a lightweight and sandboxed virtual machine (VM) in kernel space. The filter programs are invoked by the kernel when certain events occur. Examples of such events include system calls or network activity. These processes enable deep analysis and full control over different events with low overhead~\cite{sedghpour@ebpf}. A diagram of the cloud architecture can be found in Figure~\ref{fig:architecture}. Finally, for a cost-effective model evaluation technique, all of the experiments were restricted to a single one-thousand United States dollar budget (a research grant from Google). Approximately 10\% of this was used for development and 90\% was used for the evaluations.
\cm{Over the course of the evaluations, 6\% of the budget went to the storage, 6\% to the monitoring, and the remaining 88\% went the GPUs.}



\subsection{AFT Models}

For each hardware configuration and dataset, the \acrshort{tpe} algorithm was used to select the hyper-parameters~\cite{ozaki2020multiobjective,zitzler2008quality}, and it was iterated for 1000 trials. This was chosen to be substantially larger than the 200 used successfully by Watanabe \textit{et al.}~\cite{tpe_params} while still allowing for reasonable run times~\cite{legriel2010approximating}.
We used three optimisation criteria: benign accuracy, training time, and adversarial accuracy, seeking to maximize both benign and adversarial accuracy while minimizing training time (and therefore deployment cost). We selected a set of parameters as per the TPE algorithm and trained on 80\% of the samples for each of the MNIST, CIFAR10, and CIFAR100 datasets. Of the remaining samples, 100 were withheld to be attacked and used to evaluate the adversarial accuracy. Figure~\ref{fig:experiments} illustrates this methodology. For each dataset, we tested this on ten random splits of the data to create 10 unique test/train pairs. For each trial, we recorded attack generation time, model training time, model inference time, benign accuracy and adversarial accuracy, and the size of the training set, test set, and attack set. Using these values, we fit an AFT model to the number of failures (indicated by accuracy and sample size) and the attack generation time after adding dummy variables for the dataset and hardware device. Additionally, we approximate the \acrshort{aft} model using the methodology depicted in Figure~\ref{fig:experiments}.


\subsection{Datasets}

The AFT models were evaluated using the MNIST~\cite{mnist}, CIFAR10~\cite{cifar}, and CIFAR100~\cite{cifar} datasets, chosen primarily for their standardized use in adversarial analysis~\cite{madry2017towards,croce_reliable_2020,carlini_towards_2017,deepfool} and decades of experimental results.
Before training, we centered and scaled the data so that the attack distance would be analogous for all tested datasets. Furthermore, to reduce the complexities of system overhead, distributed or federated training, and the effect of shared cloud environments, we restricted ourselves to datasets that were small enough to reside entirely within GPU memory with the model, since the disk read speed in cloud environments is incredibly variable.


\subsection{Models}

The evaluations were restricted to a single model. Primarily, this was done to meet the budgetary constraints since evaluating more models would mean evaluating fewer pieces of hardware. As discussed in Section~\ref{learning_rate}, the relationship between hardware specifications, hyper-parameters, and performance is highly complex and hard to predict. So, we sampled learning rates $\in [10^{-6}, 1]$, batch sizes $\in [1, 10^5]$, and epochs $\in [1, 50]$ for MNIST and CIFAR10 on the P100 and V100. For CIFAR100, the range of the tested epochs was increased to be $\in [1, 100]$. The Feature Squeezing defence~\cite{feature_squeezing} was used to evaluate the efficacy of different bit-depths on the L4 hardware, as provided by IBM's adversarial robustness toolbox~\cite{art2018} with bit depths $\in [4,8,16,32,64]$ which casts the inputs into \texttt{pytorch} compatible arrays. Model parameters were chosen using the \texttt{optuna} optimisation framework, the configuration was handled by \texttt{hydra}, and \texttt{dvc} was used to ensure reproducibility and aid in collaborative development.


\subsection{Attacks}

To examine the effect of model parameters at run-time, evasion attacks, which attack the model at the prediction stage, were examined.
Prior research~\cite{meyers,meyers_aft} has shown that the Fast Gradient method (see Eq.~\ref{eq:fgm}) is consistently the most effective at inducing a large number of failures in a small amount of time.
To evaluate the effect of adversarial noise on the samples, the noise levels were varied $\varepsilon \in (0, 1\]$.
This was done using the \texttt{adversarial-robustness-toolbox} package maintained by a team at IBM~\cite{art2018}.


\subsection{GPU Configurations}

Several hardware configurations were tested, that had various hourly costs, peak power demands, and theoretical memory bandwidths. The V100 was chosen as a baseline, since it is routinely used in the literature~\cite{svedin2021benchmarking,xu2018deep}. The P100 architecture comes from the same line of server-grade GPUs, but from an older generation. The L4, however, is advertised as a machine built for inference --- not training --- relying on a smaller number of bits per tensor core. Consequently, the number of operations per second depends on the bit depth of the data and model weights, with peak numbers outlined in Table~\ref{tab:hardware} for 8-bit inputs. The rental cost of the hardware, measured in United States Dollars per hour, indicates the operating cost of a given model. To calculate this, the price per hour from each cloud service pricing page~\cite{pricing_1,pricing_2} were used and the cost of training ($C_{t}$) and the cost of inference ($C_{i}$) calculated from the cost of hardware ($C_{h}$), the training time ($T_{t}$), and the inference time ($T_{i}$).
\begin{table*}[h]
    \centering
    \begin{tabular}{lllll}
    \toprule
                            & V100   & P100   & L4    &  \\
    \midrule
    Cost (USD/hour)         & 2.55   & 1.60   & 0.81   &  \\
    Power (Watts)           & 250    & 250    & 72    &  \\
    Memory Bandwidth (GB/s) & 900    & 732    & 300   &  \\
    \bottomrule
    \end{tabular}
    \caption{Hardware specifications for the tested GPUs. The specifications were retrieved from Nvidia's website at the following links:
    \href{https://images.nvidia.com/content/technologies/volta/pdf/volta-v100-datasheet-update-us-1165301-r5.pdf}{V100 Datasheet},
    \href{https://images.nvidia.com/content/tesla/pdf/nvidia-tesla-p100-PCIe-datasheet.pdf}{P100 Datasheet}, and
    \href{https://nvdam.widen.net/s/rvq98gbwsw/l4-datasheet-2595652}{L4 Datasheet}. Prices were retrieved from \href{https://cloud.google.com/pricing/list}{Google Cloud Platform} for the \texttt{europe-west4} region on 3 December 2023.
    }
    \label{tab:hardware}
\end{table*}


\subsection{Survival Analysis}

In addition to the optimisation criteria of benign/adversarial accuracy and training time, prediction times, attack times, power consumption, batch size, and number of epochs were also collected to be used as covariates in the AFT model, $S_{\theta}(t)$. To fit the AFT model and to plot the effect of the covariates, the \texttt{lifelines} Python package was used~\cite{lifelines}. The Weibull, Log Logistic, and Log Normal AFT models (see Section~\ref{aft}) were also compared.


\section{Results and Discussion}
\label{results}

This section presents and discusses the results for all of the experiments across all datasets and hardware. First, the accuracy, training time, inference, and monetary cost are discussed in Sections~\ref{res:acc}--\ref{res:cost}, followed by the fitted AFT model in Section~\ref{res:aft}.


\subsection{Accuracy}
\label{res:acc}

Figure~\ref{fig:acc} shows the benign (left) and adversarial (right) accuracies for all datasets and hardware. It demonstrates little to no change in accuracy or adversarial accuracy, regardless of hardware. The benign accuracy decreases with difficulty (CIFAR10 vs MNIST) or with the number of classes (CIFAR10 vs CIFAR100). For all three datasets, the adversarial accuracy becomes the reciprocal of the number of classes (\textit{i.e.}, the accuracy we would expect with random data), demonstrating the efficacy of the attack outlined in Section~\ref{optimisation}.



\subsection{Time, Power, Cost}
\label{res:cost}

Figure~\ref{fig:time} reveals the training time, inference time, and attack generation time across all datasets and models. Slower hardware (see Memory Bandwidth in Table~\ref{tab:hardware}) is only a few milliseconds slower, so this is unlikely to be noticeable to an end-user during inference. This should be no surprise since the less-capable hardware is meant to be used exclusively for inference. Additionally, the attack time (right sub-figure) increases with both the training (left) and prediction times (center) across hardware and datasets --- an expected result since this is driven by the number of samples and the inference time (see Equation~\ref{eq:attack_time}). We can also see that average training time per sample is takes slightly more than than attack generation time per sample (see Figure~\ref{fig:time} left and right plots).

The power consumption during training, inference, and attack generation for all hardware and datasets is illustrated in Figure~\ref{fig:power}. It tracks monetary cost (Figure~\ref{fig:cost}) closely, probably because that's the predominant cost for the datacenter itself~\cite{dayarathna2015data}, so it is unsurprising that cloud billing is correlated with the power requirement. Furthermore, we see that the largest dataset (CIFAR100) and smallest GPU (L4) require the least amount of power (Figure~\ref{fig:power}) for prediction, while differences between hardware and datasets are insignificant for the training and attack metrics.

The monetary cost for each dataset and each piece of hardware is shown in Figure~\ref{fig:cost}. For all three datasets across all three pieces of hardware, the cost of training on a single sample often exceeds the cost of attacking a single sample. In the best case scenario, they are comparable, but attacks consistently succeed with only 100 samples (Figure~\ref{fig:acc}) while model training requires orders of magnitude more.
%  However, we note that the attacker only needs to be lucky once, whereas the the model builder must be lucky always.
\begin{figure}[h!]
    \centering
    \includegraphics[width=\textwidth]{plots/combined/acc.pdf}
    \caption{\cm{Benign and adversarial accuracy across all hardware and datasets for all 1000 trials using plots that depict the distribution of the y-axis values using the width of the plot. Each color is a different device and the datasets are displayed along the x-axis. Outliers are denoted with a white dot.}}
    \label{fig:acc}
\end{figure}

\begin{figure*}[h]
    \centering
    \begin{subfigure}[b]{\textwidth}
        \includegraphics[width=\linewidth]{plots/combined/time.pdf}
        \caption{}
        \label{fig:time}
    \end{subfigure}
    \begin{subfigure}[b]{\textwidth}
        \includegraphics[width=\linewidth]{plots/combined/power.pdf}
        \caption{}
        \label{fig:power}
    \end{subfigure}
    \begin{subfigure}[b]{\textwidth}
        \includegraphics[width=\linewidth]{plots/combined/cost.pdf}
        \caption{}
        \label{fig:cost}
    \end{subfigure}
    \caption{This depicts the training, inference, and attack times (a), power (b), and cost (c), for all hardware and datasets \cm{for all 1000 trials using plots that depict the distribution of the second axis values using the width of the plot. Each color is a different device and the datasets are displayed along the first axis. Outliers are denoted with a white dot.} For these plots, the second axes have been scaled by the number of samples for the sake of comparison.}
    \label{fig:costs}
\end{figure*}

\begin{table}
\centering
\caption{Comparison of AFT Models across all hardware and datasets. \cm{\acrshort{aic} and \acrshort{bic} are measures of goodness-of-fit, with a smaller value being preferred. Concordance (Conc) is a value between 0 and 1 that reflects how what proportion of events (failures) can be explained by the model. \acrshort{ici} measures the average error between a cubic-spline and the model and \acrshort{e50} measures the median error between the spline and the model. These measured on both the train and test sets of the collected data, with the latter being denoted ``Test''.}}
\label{tab:aft_results}
\begin{tabular}{lrrrrrrrr}
\toprule
             & AIC              & BIC & Conc & Test Conc & ICI & Test ICI & E50 & Test E50 \\
\midrule
Weibull      & $-2.11\cdot10^4$ & $-2.11\cdot10^4$ & 0.84 & 0.83 & 0.00 & 0.01 & 0.00 & 0.00 \\
Log Logistic & $-2.18\cdot10^4$ & $-2.18\cdot10^4$ & 0.84 & 0.83 & 0.01 & 0.01 & 0.00 & 0.00 \\
Log Normal   & $-2.25\cdot10^4$ & $-2.25\cdot10^4$ & 0.84 & 0.83 & 0.01 & 0.00 & 0.00 & 0.00 \\
\bottomrule
\end{tabular}
\end{table}
\begin{figure*}[h!]
    \centering
    \captionsetup[subfigure]{skip=0pt} % Adjust the skip here
    \begin{subfigure}[b]{\linewidth}
        \centering
        \includegraphics[width=.57\linewidth]{plots/combined/weibull_qq.pdf}
        \caption{ }
    \end{subfigure}
    \begin{subfigure}[b]{\linewidth}
        \centering
        \includegraphics[width=.57\linewidth]{plots/combined/log_logistic_qq.pdf}
        \caption{ }
    \end{subfigure}
    \begin{subfigure}[b]{\linewidth}
        \centering
        \includegraphics[width=.57\linewidth]{plots/combined/log_normal_qq.pdf}
        \caption{ }
    \end{subfigure}
    \caption{\cm{The red and blue lines depict the relationship between the modelled number of failures (x-axis) and the measured number of failures (y-axis) for the training set (blue) and test set (red). The dotted line indicates a cubic spline fit to $S_{\theta}(t=t_a) \approx \lambda_{adv} $. A model that fits this cubic spline exactly would be a diagonal line at $y=x$. The process of comparing the fitted AFT model to a default cubic spline is called \textit{survival probability calibration} and is discussed in more detail in Section~\ref{best-fit}.}}
    \label{fig:qq}
\end{figure*}

\begin{figure*}[h!]
    \centering
    \captionsetup[subfigure]{skip=0pt} % Adjust the skip here
    \begin{subfigure}{\textwidth}
        \centering
        \includegraphics[width=.57\textwidth]{plots/combined/weibull_aft.pdf}
    \end{subfigure}
    \begin{subfigure}{\textwidth}
        \centering
        \includegraphics[width=.57\textwidth]{plots/combined/log_normal_aft.pdf}
    \end{subfigure}
    \begin{subfigure}{\textwidth}
        \centering
        \includegraphics[width=.57\textwidth]{plots/combined/log_logistic_aft.pdf}
    \end{subfigure}
    \caption{Coefficients of the Covariates for the Weibull, Log-Normal, and Log-Logistic AFT models. Here, ``Random State'' is used as a control variable that should be (and is) close to 0. \cm{A positive value indicates that covariate increases the survival time and negative value indicates that covariate decreases the survival time. The symbols $T_i$ and $T_t$ refer training and inference time for all samples, while \textit{Ben. Accuracy} refers to the benign accuracy (accuracy on the un-altered samples), and $\varepsilon$ is the noise distance.}}
    \label{fig:aft}
\end{figure*}
\subsection{AFT Models}
\label{res:aft}

Table~\ref{tab:aft_results} shows the performance metrics for all three AFT models, as outlined in Section~\ref{survival_time}. A total 75\% of the available data were used to build the AFT models and 25\% were withheld for evaluation. The concordance is both strong ($>0.5$) and similar for all three AFT models and both the train and test sets. We observed no more than 1\% mean absolute error in the probabilities \acrshort{ici} and no error in the median probability \acrshort{e50} across all three AFT models. Figure~\ref{fig:qq} depicts the observed and predicted probabilities for all three AFT models. For further analysis, we chose the Weibull AFT due to its superior fit in Figure~\ref{fig:qq}, and average test error of 1\% \acrshort{ici} and 0 error for the median sample \acrshort{e50}. We also see that these metrics are  functionally identical across all AFT models as well as between the test and train set of each model.


Figure~\ref{fig:aft} shows the log-scale coefficients for the AFT model. It shows that epochs, batch size, and training time have no effect on the survival time. Additionally, the covariate value of 0 for random state indicates that random permutations of the training and test data have no effect on the survival time, which is expected. However, we can clearly see that inference time  is as strong an indicator as the attack noise distance, revealing that model speed is nearly as important as the the noise value of the attack ($\varepsilon$). Furthermore, we see that benign accuracy is negatively correlated with the survival time, confirming previous assertions that robustness ($S_{\theta}(t)$) is inversely related to benign accuracy (which is the standard indicator of generalization performance)~\cite{carlini_towards_2017}.

Using the $S_{\theta}(t)$ described in Section~\ref{aft}, we can model the effect of various hardware devices, which is depicted in Figure~\ref{fig:aft}. It clearly shows that hardware choice has a relatively small effect ($\pm 20\%$) on robustness, despite the much larger disparity in cost outlined in Table~\ref{tab:hardware}.





\begin{figure*}[h!]
    \centering
    \captionsetup[subfigure]{skip=0pt} % Adjust the skip here
    \begin{subfigure}[b]{\linewidth}
        \centering
        \includegraphics[width=.7\linewidth]{plots/combined/weibull_trash_score.pdf}
        \caption{}
    \end{subfigure}
    \begin{subfigure}[b]{\linewidth}
        \centering
        \includegraphics[width=.7\linewidth]{plots/combined/log_logistic_trash_score.pdf}
        \caption{ }
    \end{subfigure}
    \begin{subfigure}[b]{\linewidth}
        \centering
        \includegraphics[width=.7\linewidth]{plots/combined/log_normal_trash_score.pdf}
        \caption{}
    \end{subfigure}
    \caption{\cm{The \textit{training rate and survival heuristic} score (TRASH score) that depicts the per-sample ratio of training time to attack time for each of the tested AFT models. 
    If this value is greater than one (the red line), then the model can be discarded as ineffective. The x-axis shows each dataset, the y-axis shows the \acrshort{trash} score and each GPU model is given its own color. Outlier scores are depicted with a white dot.}}
    \label{fig:trash}
\end{figure*}

\subsection{Why Cost Matters}

In security analysis, it is  routine to think in optimistic terms for both the attacker and defender. In cryptography, these ideal attack- and defence-scenarios are used to test the computational feasibility of subverting a particular cryptographic system~\cite{kamal2017study,leurent2020sha} (\textit{e.g.}, whether or not a given cryptographic method should be considered ``broken").
Using \acrshort{aft}, one can model the Pareto front --- the set of points that are superior to all others in the search space --- for all objectives~\cite{zitzler2008quality}.
By using a whitebox attack to generate the failures, we ensure that our defender operates under the worst case scenario while the attacker operates under their best case scenario to yield a worst-case failure rate.
<<<<<<< HEAD
As such, we center our analysis on the whitebox Fast Gradient Method~\cite{fgm} (see Eq.~\ref{eq:fgm}) which is both effective and fast~\cite{meyers}. If the cost to a model builder is much larger than the cost to an attacker, then it is  clear that the model is ``broken'' in this cryptographic sense and can be discarded as ineffective~\cite{meyers_aft}. \cm{TODO. Discuss the TRASH SCORE plots.}
=======
As such, we center our analysis on the whitebox Fast Gradient Method (\acrshort{fgm})~\cite{fgm} (see Eq.~\ref{eq:fgm}) which is both effective and fast~\cite{meyers}. If the cost to a model builder is much larger than the cost to an attacker, then it is  clear that the model is ``broken" in this cryptographic sense and can be discarded as ineffective~\cite{meyers_aft}. \cm{Figure~\ref{fig:trash} depicts the TRASH score defined in Equation~\ref{eq:cost}, that quantifies the per-sample ratio of training to attack time. It is clear that even with the reduced GPU bandwidth (Table~\ref{tab:hardware}), that the L4 model is not only superior in terms of cost (Table~\ref{tab:hardware}), but also in terms of robustness (Table~\ref{tab:hardware}), presumably since the extra bit-depth provided by the P100 and V100 ends up being useless noise anyway when operating on 8-bit images like MNIST and CIFAR.}
>>>>>>> 58d61b4d


\subsection{Advantages of this Methodology}
\label{advantages}
<<<<<<< HEAD
\cm{The primary advantage of this methodology over the traditional test/train split measurements is that the precision of the latter is determined by the number of samples; whereas, the precision of the survival time estimate is driven by the resolution of our timing measurements. For test-set accuracy,  meeting the weakest safety-critical IEC standard (1 failure in a million) would require many millions of samples to confidently conclude that a model is safe. However, the presented AFT model has an average error rate of 1\% while requiring a very small number of samples (10 sets of 100) (see Table~\ref{tab:aft_results}).}
Because of the small number of samples needed for building AFT models (when compared to testing against massive in-distribution test sets), AFT models could, for example, act as a unit test in machine learning applications.
This is in contrast to a full-system integration tests to evaluate changes to a single model, signal processing technique, data storage format, or API access mechanism~\cite{schmoor2000sample,lachin1981introduction}. It could also be used to highlight error-prone classes or other subsets of data to reduce error or create synthetic samples as is common in medical research~\cite{kleinbaum1996survival}. Furthermore, by isolating changes and testing them as quickly as possible, it is easier to parse cause and effect when compared to full-system integration tests that could include many changes from many different development teams and require live and potentially dangerous systems (like cars, drones, or industrial equipment) to effectively test. To further increase development velocity, these models can quantify the marginal risk associated with each change, as dictated by the IEC 61508 standard~\cite{IEC61508}, allowing the model builder to make a quantitative assessment about the efficacy of a model change without testing the effect on real users. Additionally, since AFT models have strong predictive power for untested hyper-parameter combinations, this method has a potential to reduce the search space by quickly eliminating candidates that are unlikely to increase the survival time.
=======
\cm{The primary advantage of this methodology over the traditional test/train split measurements is that the precision of the latter is determined by the number of samples; whereas, the precision of the survival time estimate is driven by the resolution of our timing measurements. For test-set accuracy,  meeting the weakest safety-critical IEC standard (1 failure in a million) would require many millions of samples to confidently conclude that a model is safe. However, the presented AFT model has an average error rate of 1\% while requiring a very small number of samples (10 sets of 100) (see Table~\ref{tab:combined}).}
Because of the small number of samples needed for building AFT models (when compared to testing against massive in-distribution test sets), AFT models could, for example, act as a unit test in \acrshort{ml} applications. 
This is in contrast to a full-system integration tests to evaluate changes to a single model, signal processing technique, data storage format, or API access mechanism~\cite{schmoor2000sample,lachin1981introduction}. It could also be used to highlight error-prone classes or other subsets of data to reduce error or create synthetic samples as is common in medical research~\cite{kleinbaum1996survival}. Furthermore, by isolating changes and testing them as quickly as possible, it is easier to parse cause and effect when compared to full-system integration tests that could include many changes from many different development teams and require live and potentially dangerous systems (like cars, drones, or industrial equipment) to effectively test. To further increase development velocity, these models can quantify the marginal risk associated with each change, as dictated by the IEC 61508 standard~\cite{IEC61508}, allowing the model builder to make a quantitative assessment about the efficacy of a model change without testing the effect on real users. Additionally, since AFT models have strong predictive power for untested hyper-parameter combinations, this method has a potential to reduce the search space by quickly eliminating candidates that are unlikely to increase the survival time. 
>>>>>>> 58d61b4d

\section{Considerations}
\label{considerations}

We have taken much care to conduct all timing measurements as carefully as possible.
<<<<<<< HEAD
Primarily, to minimize timing jitter and account for GPU parallelization, we assumed that the time-to-failure during the benign and adversarial accuracy measurements was uniform across the samples in each trial.
While it is very possible (if not altogether guaranteed) that some classes or samples are easier to attack than others, we assume that this averages out over the 100 samples given to each attack. Further work examining, for example, the effect of imbalanced datasets on the the distribution of survival times across classes is outside the scope of this work, though the methodology would remain identical. Similarly, one could examine survival times for samples near the class boundary and compare them with prototypical samples near the center of the class cluster.
However, given the strong results and uniformity across AFT functions in Table~\ref{tab:aft_results}, the uniform time assumption appears to be insignificant, though accounting for the failure rate per sample or class is likely to account for some of the remaining unexplained variance.
Additionally, we chose a model and set of datasets small enough to fit entirely in GPU memory to minimize the confounding factors around parallelized, distributed, and/or federated learning as well as the complexities around storage hardware, file systems, and various access mechanisms.
Larger models acting on larger datasets are likely to perform better on hardware with a higher GPU bandwidth, but the 48GB of VRAM provided by the L40 should be more than sufficient for vision tasks based on 8-bit images standard in the literature (\textit{e.g.} MNIST, CIFAR10, CIFAR100). Furthermore, the attack batch size and the training batch size were set to be the same for every trial for each dataset and piece of hardware so that the attack timing would mimic the usage of regular users.
If anything, the smaller sample size of the attacks means that proportionally more parallelization overhead is needed per sample, leading to an underestimate of the attack efficacy compared to the benign measurements. Furthermore, while FGM is fast, it is not guaranteed to find failures as quickly as possible, meaning that the survival time estimate is likely to be overestimated.
In general, distributed/federated models were out of scope for this work, but architectural choices regarding the configuration of such methods could be evaluated using the cost and survival analysis techniques outlined above.
The hyper-parameter search was restricted to only a single evasion attack (see Eq.~\ref{eq:fgm}) in the interest of time and budget, though this analysis would generalize to other evasion, extraction, inversion, or poisoning attacks~\cite{biggio_evasion_2013,biggio_poisoning_2013,choquette2021label,orekondy2019knockoff}.
=======
Primarily, to minimize timing jitter and account for GPU parallelization, we assumed that the time-to-failure during the benign and adversarial accuracy measurements was uniform across the samples in each trial. 
While it is very possible (if not altogether guaranteed) that some classes or samples are easier to attack than others, we assume that this averages out over the 100 samples given to each attack. Further work examining, for example, the effect of imbalanced datasets on the the distribution of survival times across classes is outside the scope of this work, though the methodology would remain identical. Similarly, one could examine survival times for samples near the class boundary and compare them with prototypical samples near the center of the class cluster. 
However, given the strong results and uniformity across AFT functions in Table~\ref{tab:combined}, the uniform time assumption appears to be insignificant, though accounting for the failure rate per sample or class is likely to account for some of the remaining unexplained variance. 
Additionally, we chose a model and set of datasets small enough to fit entirely in GPU memory to minimize the confounding factors around parallelized, distributed, and/or federated learning as well as the complexities around storage hardware, file systems, and various access mechanisms. 
Larger models acting on larger datasets are likely to perform better on hardware with a higher GPU bandwidth, but the 48GB of VRAM provided by the L40 should be more than sufficient for vision tasks based on 8-bit images standard in the literature (e.g. MNIST, CIFAR10, CIFAR100). Furthermore, the attack batch size and the training batch size were set to be the same for every trial for each dataset and piece of hardware so that the attack timing would mimic the usage of regular users.
If anything, the smaller sample size of the attacks means that proportionally more parallelization overhead is needed per sample, leading to an underestimate of the attack efficacy compared to the benign measurements. Furthermore, while \acrshort{fgm} is fast, it is not guaranteed to find failures as quickly as possible, meaning that the survival time estimate is likely to be overestimated.
In general, distributed/federated models were out of scope for this work, but architectural choices regarding the configuration of such methods could be evaluated using the cost and survival analysis techniques outlined above. 
The hyper-parameter search was restricted to only a single evasion attack (see Eq.~\ref{eq:fgm}) in the interest of time and budget, though this analysis would generalize to other evasion, extraction, inversion, or poisoning attacks~\cite{biggio_evasion_2013,biggio_poisoning_2013,choquette2021label,orekondy2019knockoff}. 
>>>>>>> 58d61b4d



\section{Conclusions}
\label{conclusion}

In this work, \cm{we applied survival analysis to cloud-native \acrshort{ml}}, developed a method to quickly and efficiently test model parameter choices and evaluated them in the presence of adversarial noise, allowing one to the model performance as a function of tested model parameters.
Using this technique, it is clear that reduced run-times with newer and/or larger hardware, that adversarial robustness is not substantially effected and that the specific choice of attack parameters is far more important than model training time. 

~\cm{
The experiments conducted confirm that this methodology is both sound and cost-effective. While 88\% of the cloud budget went to GPU rentals, the data show how cutting that cost by 75\% and using less power-intensive hardware designed for 8-bit image processing would be \textit{more} effective than using the 32-bit datacenter \acrshort{gpu}s (V100 and P100) for typical image classification tasks. Using \acrshort{kepler} proved to be a cost-effective as real-time monitoring only used a fraction of the budget (6\%). 
Figure~\ref{fig:acc} confirms the efficacy of the ~\acrshort{tpe} algorithm discussed in Section~\ref{optimisation}, allowing a infrastructure engineer to ignore the intricacies of learning rate optimization while tuning the model to a particular piece of hardware. 
Additionally, Table~\ref{tab:combined} and Figure~\ref{fig:qq} show that \acrshort{aft} models are an effective way to model the survival time across hardware variants. 
By comparing the training, inference, and attack  times, costs, and power consumption across different hardware devices (Figure~\ref{fig:costs}, it is clear that attacks generally cost less than training, even when we ignore the fact that attacks are consistently effective using a small number of samples while training relies on many thousands (see: Figures~\ref{fig:experiments}~\&~\ref{fig:acc}).
This analysis is further confirmed by examining the coefficients of the AFT models in Figure~\ref{fig:aft} wherein it is evident that neither training time ($T_t$) nor the number of epochs have noticeable effect on the survival time, but that model latency ($T_i$) does. 
}

\cm{
Regardless of which AFT model is chosen, the model suggests that the P100 decreases the survival time compared to the V100 and the L4 increases the survival time (both compared to the V100, which has no significant effect).
Furthermore, the coefficients again confirm an inverse relationship between test-set (benign) accuracy and the adversarial robustness (\textit{i.e.} survival time). 
Finally, even when we account for the reduced GPU bandwidth (see: Table~\ref{tab:hardware}) and increased training time (see: Figure~\ref{fig:time}), it is clear the the L4 model is superior in terms of robustness and cost-effectiveness (see: Figure~\ref{fig:trash}), despite it being advertised as ``inference only" by the manufacturer. 
}
Furthermore, the data demonstrate the un-advertised training capability of the Nvidia L4 GPU which yields a 20\% increase in survival time while costing 75\% less than the V100 that's been typical in the literature over the last several years.

% no keywords
% For peer review papers, you can put extra information on the cover
% page as needed:
% \ifCLASSOPTIONpeerreview
% \begin{center} \bfseries EDICS Category: 3-BBND \end{center}
% \fi
%
% For peerreview papers, this IEEEtran command inserts a page break and
% creates the second title. It will be ignored for other modes.
\clearpage
\section{Availability of Data and Materials}
The source code for conducting the experiments is available \href{https://github.com/simplymathematics/deckard/tree/main/examples/power}{in the \texttt{deckard} repository} and the pretrained \texttt{pytorch} version of ResNet18 was used to conduct the experiments. Requirements and dependencies are listed within the repository, which is distributed under the GNU Public License version 3. The compiled data and the Python source code for this document are available \href{https://github.com/simplymathematics/kepler-ml}{here}. The source code has been tested on Windows and various Linux distributions and should work on MacOS, but has not been tested there.
\printglossary
\clearpage
\bibliography{sn-bibliography}

\end{document}<|MERGE_RESOLUTION|>--- conflicted
+++ resolved
@@ -268,13 +268,8 @@
 
 We propose a methodology for model training and verification using accelerated failure-time (AFT) models, drawn from the field of \textit{survival analysis}, with a focus on cost-efficient evaluation methods.
 AFT models are statistical models used to analyze multivariate effects on the observed failure rate to predict the time-to-failure across a wide variety of circumstances~\cite{aft_models,kleinbaum1996survival}. In medical science, these models are used to make claims like ``smokers are twice as likely to die from lung cancer'' or used to set the operating limits of manufactured components. This methodology can be used to map the relationship between various model tuning parameters and their effect on model performance.
-<<<<<<< HEAD
-The next section outlines the methodology for modelling the effect of model hyper-parameters during routine training procedures. We precisely outline the methodology for using survival analysis during the training of machine learning methods.
-% First, we present the proposed procedure in Algorithm~\ref{fig:alg} and a visual diagram of it in Figure~\ref{fig:experiments}. Then, in the sections below, we define accuracy (Section~\ref{acc}) and failure rate (Section~\ref{failure_rate}) in the context of survival analysis to make the concept of survival time clear (Section~\ref{survival_time}). We then discuss the importance of the ``acceleration assumption'' (Section~\ref{accelerated}), the optimisation algorithm (Section~\ref{optimisation}), and the advantages of this approach (Section~\ref{advantages}).
-=======
 The next section outlines the methodology for modelling the effect of model hyper-parameters during routine training procedures. We precisely outline the methodology for using survival analysis during the training of \acrshort{ml} methods. 
 % First, we present the proposed procedure in Algorithm~\ref{fig:alg} and a visual diagram of it in Figure~\ref{fig:experiments}. Then, in the sections below, we define accuracy (Section~\ref{acc}) and failure rate (Section~\ref{failure_rate}) in the context of survival analysis to make the concept of survival time clear (Section~\ref{survival_time}). We then discuss the importance of the ``acceleration assumption" (Section~\ref{accelerated}), the optimisation algorithm (Section~\ref{optimisation}), and the advantages of this approach (Section~\ref{advantages}).
->>>>>>> 58d61b4d
 
 
 % \begin{algorithm}[h!]
@@ -355,34 +350,18 @@
 \subsection{AFT Models}
 \label{survival_time}
 
-<<<<<<< HEAD
-AFT models are widely used in industrial, medical, or risk-mitigation contexts~\cite{kleinbaum1996survival,aft_models} to model the effect of covariates on a model's expected time-to-failure (also called survival time).
-For industrial components, this often means testing the component under a variety  of extreme circumstances to induce failures prematurely.
-For medical applications, this is used to model the effect of demographic characteristics or the efficacy of certain treatments on a given disease.
-For machine learning, this means inducing failures during training to measure generalization performance.
-=======
 AFT models are widely used in industrial, medical, or risk-mitigation contexts~\cite{kleinbaum1996survival, aft_models} to model the effect of covariates on a model's expected time-to-failure (also called survival time. For industrial components, this often means testing the component under a variety  of extreme circumstances to induce failures prematurely. For medical applications, this is used to model the effect of demographic characteristics or the efficacy of certain treatments on a given disease. For \acrshort{ml}, this means inducing failures during training to measure generalization performance.
->>>>>>> 58d61b4d
 
 The point of this is to model the \textit{survival time}, $S_{\theta}(t)$, as a function of the time, $t$,  and some set of model parameters, $\theta$ such that,
 \[
     S_{\theta}(t) = p(T>t  \mid \theta) = \exp\left(-\int_0^t h_{\theta}(u) \, du\right)
 \]
 where $p(T>t)$ is the probability that a model has not failed by time $t$ (``survives'' beyond time $t$). The expected survival time is
-<<<<<<< HEAD
-\begin{equation}
-	\mathbb{E}_{S_\theta}[T] = \int_0^{t^*}  S_\theta(u) \,du,
-    \label{eq:expectation}
-\end{equation}
-
-where $t^*$ is the latest time observed in the survival data. However, modelling $S_{\theta}(t)$ requires a choice in modelling function for $S_{\theta}$. The Log-Logistic, Log-Normal, and Weibull functions are widely used alternatives~\cite{kleinbaum1996survival,meyers_aft}. For each trial, one can measure the attack generation time to define the time interval and the accuracy to estimate the number of failures and successes in that time interval.
-=======
 \begin{equation}    
 	\mathbb{E}_{S_\theta}[T] = \int_0^{t^*} S_\theta(u) \,du,
     \label{eq:expectation}
 \end{equation}
 where $t^*$ is the latest time observed in the survival data. However, modelling $S_{\theta}(t)$ requires a choice in modelling function for $S_{\theta}$. The Log-Logistic, Log-Normal, and Weibull functions are widely used alternatives~\cite{kleinbaum1996survival,meyers_aft}. For each trial, one can measure the attack generation time to define the time interval and the accuracy to estimate the number of failures and successes in that time interval. 
->>>>>>> 58d61b4d
 
 \subsubsection{Survival Time}
 \label{accelerated}
@@ -398,19 +377,11 @@
 \cm{
 where $\phi_\theta$ is the acceleration factor, described by the joint effect of the covariates, such that
 }
-<<<<<<< HEAD
 \[
     \phi_{\theta}(x) = \exp{ \left( \theta_0 x_0 + \theta_1 x_1 + \cdots + \theta_n x_i \right) },
 \]
 \cm{
-and where $x_0 \cdots x_n$ are covariates and $\theta_0, \ldots, \theta_n$ describe the fitted parameters  $\varepsilon$ is used as one of the covariates. That is, when the adversarial noise increases, it will shorten the expected survival time of a sample proportionally.
-=======
-$$
-    \phi_{\theta}(x) = \exp{ \left( \theta_{0} x_{0} + \theta_{1} x_{1} + \cdots + \theta_{n} x_{n} \right) },
-$$
-\cm{
 and where $x=(x_0, \ldots, x_n)$ is a vector of covariates and $\theta=(\theta_0, \ldots, \theta_n)$ describe the fitted parameters, and  $\varepsilon$ is used as one of the covariates. That is, when the adversarial noise level changes, it will alter the expected survival time of a sample proportionally.
->>>>>>> 58d61b4d
 }
 This assumption means we can evaluate the generalization performance using a small number of adversarial samples with our precision coming from careful time measurements rather than massive test sets~\cite{kleinbaum1996survival,meyers_aft}.
 \cm{
@@ -439,11 +410,7 @@
 \section{Cost Analysis}
 \label{cost}
 
-<<<<<<< HEAD
-In addition to the survival analysis, we can use an estimate of survival time to conduct a cost analysis as dictated by IEC61508~\cite{IEC61508} which allows us to quantify the marginal risk. To quantify this marginal risk, one must measure the benign and adversarial accuracies (see Eqs.~\ref{eq:adv_success}~and~~\ref{eq:acc}), the model training time ($t_{t}$), the model inference time or latency ($t_{i}$), the attack generation time ($t_{a}$), the cost per hour for a particular hardware ($C$), as well as the power consumption ($P$) of each tested model and attack.
-=======
 In addition to the survival analysis, we can use an estimate of survival time to conduct a cost analysis as dictated by IEC61508~\cite{IEC61508} which allows us to quantify the marginal risk. To quantify this marginal risk, one must measure the benign and adversarial accuracies (see Equations~\ref{eq:adv_success}~and~\ref{eq:acc}), the model training time, $t_{t}$, the model inference time or latency, $t_{i}$, the attack generation time, $t_{a}$, the cost per hour for a particular hardware, $C$, as well as the power consumption, $P$, of each tested model and attack.
->>>>>>> 58d61b4d
 
 
 \subsection{Accuracy}
@@ -454,16 +421,10 @@
 \subsection{Training Time}
 
 The training time, $T_t$, is the time it takes to evaluate $n$ samples when $t_t$ is the training time per sample. It is defined as
-<<<<<<< HEAD
 \[
     T_t := t_t \cdot n  \cdot m,
 \]
 where $m$ is the number of epochs.
-=======
-$$
-    T_t := t_t \cdot n.
-$$
->>>>>>> 58d61b4d
 
 
 \subsection{Latency}
@@ -481,11 +442,7 @@
     T_a := t_a \cdot n.
     \label{eq:attack_time}
 \end{equation}
-<<<<<<< HEAD
-In the interest of time, our chosen attack, FGM, uses only a single iteration $i =1$~\cite{fgm}.
-=======
-
->>>>>>> 58d61b4d
+
 \cm{
 In reality, the attack time will not be drawn from a uniform distribution and prior research~\cite{meyers_aft} has shown that by treating model and attack parameters as covariates, one can model the survival time accurately by using and AFT model, such that:
 }
@@ -498,11 +455,7 @@
 
 \subsection{Cost}
 
-<<<<<<< HEAD
-Furthermore, we approach the cost of deployment at two scales. Firstly, we consider the cloud-rental scale, where a small-business might test and deploy a model using \textit{e.g.}, the Google Cloud Platform\footnote{\href{https://cloud.google.com}{https://cloud.google.com}} (GCP) compute costs as a measure of total cost. However, at a certain scale or with certain applications, it is  more appropriate to talk about cost in terms of power (\textit{e.g.}, to deploy a self-driving car with a useful operating range). Finally, we define best-case and worst-case success metrics that provide an efficient way to minimize the latency, cost of deployment, and
-=======
 Furthermore, we approach the cost of deployment at two scales. Firstly, we consider the cloud-rental scale, where a small-business might test and deploy a model using \textit{e.g.}, the Google Cloud Platform (GCP) compute costs as a measure of total cost. However, at a certain scale or with certain applications, it is  more appropriate to talk about cost in terms of power (\textit{e.g.}, to deploy a self-driving car with a useful operating range). Finally, we define metrics that provide an efficient way to minimize the latency, cost of deployment, and 
->>>>>>> 58d61b4d
 maximize the generalized performance of a model. We define the training cost as
 \[
     C_t = C_h \cdot T_t,
@@ -512,15 +465,9 @@
     C_i = C_h \cdot T_i,
 \]
 and the cost of an attack as,
-<<<<<<< HEAD
 \[
     C_a = C_h \cdot T_a.
 \]
-=======
-$$
-    C_a = C_h \cdot T_a,
-$$
->>>>>>> 58d61b4d
 where $C_h$ is the cost per unit time for the hardware, $T_t$ is the training time, $T_i$ is the inference time, and $T_a$ is the attack generation time, as defined above.
 
 \subsection{TRASH Score}
@@ -776,39 +723,19 @@
 In security analysis, it is  routine to think in optimistic terms for both the attacker and defender. In cryptography, these ideal attack- and defence-scenarios are used to test the computational feasibility of subverting a particular cryptographic system~\cite{kamal2017study,leurent2020sha} (\textit{e.g.}, whether or not a given cryptographic method should be considered ``broken").
 Using \acrshort{aft}, one can model the Pareto front --- the set of points that are superior to all others in the search space --- for all objectives~\cite{zitzler2008quality}.
 By using a whitebox attack to generate the failures, we ensure that our defender operates under the worst case scenario while the attacker operates under their best case scenario to yield a worst-case failure rate.
-<<<<<<< HEAD
-As such, we center our analysis on the whitebox Fast Gradient Method~\cite{fgm} (see Eq.~\ref{eq:fgm}) which is both effective and fast~\cite{meyers}. If the cost to a model builder is much larger than the cost to an attacker, then it is  clear that the model is ``broken'' in this cryptographic sense and can be discarded as ineffective~\cite{meyers_aft}. \cm{TODO. Discuss the TRASH SCORE plots.}
-=======
 As such, we center our analysis on the whitebox Fast Gradient Method (\acrshort{fgm})~\cite{fgm} (see Eq.~\ref{eq:fgm}) which is both effective and fast~\cite{meyers}. If the cost to a model builder is much larger than the cost to an attacker, then it is  clear that the model is ``broken" in this cryptographic sense and can be discarded as ineffective~\cite{meyers_aft}. \cm{Figure~\ref{fig:trash} depicts the TRASH score defined in Equation~\ref{eq:cost}, that quantifies the per-sample ratio of training to attack time. It is clear that even with the reduced GPU bandwidth (Table~\ref{tab:hardware}), that the L4 model is not only superior in terms of cost (Table~\ref{tab:hardware}), but also in terms of robustness (Table~\ref{tab:hardware}), presumably since the extra bit-depth provided by the P100 and V100 ends up being useless noise anyway when operating on 8-bit images like MNIST and CIFAR.}
->>>>>>> 58d61b4d
 
 
 \subsection{Advantages of this Methodology}
 \label{advantages}
-<<<<<<< HEAD
-\cm{The primary advantage of this methodology over the traditional test/train split measurements is that the precision of the latter is determined by the number of samples; whereas, the precision of the survival time estimate is driven by the resolution of our timing measurements. For test-set accuracy,  meeting the weakest safety-critical IEC standard (1 failure in a million) would require many millions of samples to confidently conclude that a model is safe. However, the presented AFT model has an average error rate of 1\% while requiring a very small number of samples (10 sets of 100) (see Table~\ref{tab:aft_results}).}
-Because of the small number of samples needed for building AFT models (when compared to testing against massive in-distribution test sets), AFT models could, for example, act as a unit test in machine learning applications.
-This is in contrast to a full-system integration tests to evaluate changes to a single model, signal processing technique, data storage format, or API access mechanism~\cite{schmoor2000sample,lachin1981introduction}. It could also be used to highlight error-prone classes or other subsets of data to reduce error or create synthetic samples as is common in medical research~\cite{kleinbaum1996survival}. Furthermore, by isolating changes and testing them as quickly as possible, it is easier to parse cause and effect when compared to full-system integration tests that could include many changes from many different development teams and require live and potentially dangerous systems (like cars, drones, or industrial equipment) to effectively test. To further increase development velocity, these models can quantify the marginal risk associated with each change, as dictated by the IEC 61508 standard~\cite{IEC61508}, allowing the model builder to make a quantitative assessment about the efficacy of a model change without testing the effect on real users. Additionally, since AFT models have strong predictive power for untested hyper-parameter combinations, this method has a potential to reduce the search space by quickly eliminating candidates that are unlikely to increase the survival time.
-=======
 \cm{The primary advantage of this methodology over the traditional test/train split measurements is that the precision of the latter is determined by the number of samples; whereas, the precision of the survival time estimate is driven by the resolution of our timing measurements. For test-set accuracy,  meeting the weakest safety-critical IEC standard (1 failure in a million) would require many millions of samples to confidently conclude that a model is safe. However, the presented AFT model has an average error rate of 1\% while requiring a very small number of samples (10 sets of 100) (see Table~\ref{tab:combined}).}
 Because of the small number of samples needed for building AFT models (when compared to testing against massive in-distribution test sets), AFT models could, for example, act as a unit test in \acrshort{ml} applications. 
 This is in contrast to a full-system integration tests to evaluate changes to a single model, signal processing technique, data storage format, or API access mechanism~\cite{schmoor2000sample,lachin1981introduction}. It could also be used to highlight error-prone classes or other subsets of data to reduce error or create synthetic samples as is common in medical research~\cite{kleinbaum1996survival}. Furthermore, by isolating changes and testing them as quickly as possible, it is easier to parse cause and effect when compared to full-system integration tests that could include many changes from many different development teams and require live and potentially dangerous systems (like cars, drones, or industrial equipment) to effectively test. To further increase development velocity, these models can quantify the marginal risk associated with each change, as dictated by the IEC 61508 standard~\cite{IEC61508}, allowing the model builder to make a quantitative assessment about the efficacy of a model change without testing the effect on real users. Additionally, since AFT models have strong predictive power for untested hyper-parameter combinations, this method has a potential to reduce the search space by quickly eliminating candidates that are unlikely to increase the survival time. 
->>>>>>> 58d61b4d
 
 \section{Considerations}
 \label{considerations}
 
 We have taken much care to conduct all timing measurements as carefully as possible.
-<<<<<<< HEAD
-Primarily, to minimize timing jitter and account for GPU parallelization, we assumed that the time-to-failure during the benign and adversarial accuracy measurements was uniform across the samples in each trial.
-While it is very possible (if not altogether guaranteed) that some classes or samples are easier to attack than others, we assume that this averages out over the 100 samples given to each attack. Further work examining, for example, the effect of imbalanced datasets on the the distribution of survival times across classes is outside the scope of this work, though the methodology would remain identical. Similarly, one could examine survival times for samples near the class boundary and compare them with prototypical samples near the center of the class cluster.
-However, given the strong results and uniformity across AFT functions in Table~\ref{tab:aft_results}, the uniform time assumption appears to be insignificant, though accounting for the failure rate per sample or class is likely to account for some of the remaining unexplained variance.
-Additionally, we chose a model and set of datasets small enough to fit entirely in GPU memory to minimize the confounding factors around parallelized, distributed, and/or federated learning as well as the complexities around storage hardware, file systems, and various access mechanisms.
-Larger models acting on larger datasets are likely to perform better on hardware with a higher GPU bandwidth, but the 48GB of VRAM provided by the L40 should be more than sufficient for vision tasks based on 8-bit images standard in the literature (\textit{e.g.} MNIST, CIFAR10, CIFAR100). Furthermore, the attack batch size and the training batch size were set to be the same for every trial for each dataset and piece of hardware so that the attack timing would mimic the usage of regular users.
-If anything, the smaller sample size of the attacks means that proportionally more parallelization overhead is needed per sample, leading to an underestimate of the attack efficacy compared to the benign measurements. Furthermore, while FGM is fast, it is not guaranteed to find failures as quickly as possible, meaning that the survival time estimate is likely to be overestimated.
-In general, distributed/federated models were out of scope for this work, but architectural choices regarding the configuration of such methods could be evaluated using the cost and survival analysis techniques outlined above.
-The hyper-parameter search was restricted to only a single evasion attack (see Eq.~\ref{eq:fgm}) in the interest of time and budget, though this analysis would generalize to other evasion, extraction, inversion, or poisoning attacks~\cite{biggio_evasion_2013,biggio_poisoning_2013,choquette2021label,orekondy2019knockoff}.
-=======
 Primarily, to minimize timing jitter and account for GPU parallelization, we assumed that the time-to-failure during the benign and adversarial accuracy measurements was uniform across the samples in each trial. 
 While it is very possible (if not altogether guaranteed) that some classes or samples are easier to attack than others, we assume that this averages out over the 100 samples given to each attack. Further work examining, for example, the effect of imbalanced datasets on the the distribution of survival times across classes is outside the scope of this work, though the methodology would remain identical. Similarly, one could examine survival times for samples near the class boundary and compare them with prototypical samples near the center of the class cluster. 
 However, given the strong results and uniformity across AFT functions in Table~\ref{tab:combined}, the uniform time assumption appears to be insignificant, though accounting for the failure rate per sample or class is likely to account for some of the remaining unexplained variance. 
@@ -817,7 +744,6 @@
 If anything, the smaller sample size of the attacks means that proportionally more parallelization overhead is needed per sample, leading to an underestimate of the attack efficacy compared to the benign measurements. Furthermore, while \acrshort{fgm} is fast, it is not guaranteed to find failures as quickly as possible, meaning that the survival time estimate is likely to be overestimated.
 In general, distributed/federated models were out of scope for this work, but architectural choices regarding the configuration of such methods could be evaluated using the cost and survival analysis techniques outlined above. 
 The hyper-parameter search was restricted to only a single evasion attack (see Eq.~\ref{eq:fgm}) in the interest of time and budget, though this analysis would generalize to other evasion, extraction, inversion, or poisoning attacks~\cite{biggio_evasion_2013,biggio_poisoning_2013,choquette2021label,orekondy2019knockoff}. 
->>>>>>> 58d61b4d
 
 
 
